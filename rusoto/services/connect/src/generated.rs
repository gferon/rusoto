--- conflicted
+++ resolved
@@ -134,13 +134,8 @@
     pub refresh_token_expiration: Option<f64>,
 }
 
-<<<<<<< HEAD
-/// <p>Contains information about a real-time metric.</p>
+/// <p>Contains information about a real-time metric. For a description of each metric, see <a href="https://docs.aws.amazon.com/connect/latest/adminguide/real-time-metrics-definitions.html">Real-time Metrics Definitions</a> in the <i>Amazon Connect Administrator Guide</i>.</p>
 #[derive(Clone, Debug, Default, Deserialize, PartialEq, Serialize)]
-=======
-/// <p>Contains information about a real-time metric. For a description of each metric, see <a href="https://docs.aws.amazon.com/connect/latest/adminguide/real-time-metrics-definitions.html">Real-time Metrics Definitions</a> in the <i>Amazon Connect Administrator Guide</i>.</p>
-#[derive(Default, Debug, Clone, PartialEq, Serialize, Deserialize)]
->>>>>>> e150e708
 pub struct CurrentMetric {
     /// <p>The name of the metric.</p>
     #[serde(rename = "Name")]
@@ -515,13 +510,8 @@
     pub level_two: Option<HierarchyLevel>,
 }
 
-<<<<<<< HEAD
-/// <p>Contains information about a historical metric.</p>
+/// <p>Contains information about a historical metric. For a description of each metric, see <a href="https://docs.aws.amazon.com/connect/latest/adminguide/historical-metrics-definitions.html">Historical Metrics Definitions</a> in the <i>Amazon Connect Administrator Guide</i>.</p>
 #[derive(Clone, Debug, Default, Deserialize, PartialEq, Serialize)]
-=======
-/// <p>Contains information about a historical metric. For a description of each metric, see <a href="https://docs.aws.amazon.com/connect/latest/adminguide/historical-metrics-definitions.html">Historical Metrics Definitions</a> in the <i>Amazon Connect Administrator Guide</i>.</p>
-#[derive(Default, Debug, Clone, PartialEq, Serialize, Deserialize)]
->>>>>>> e150e708
 pub struct HistoricalMetric {
     /// <p>The name of the metric.</p>
     #[serde(rename = "Name")]
@@ -3219,12 +3209,8 @@
 
 #[async_trait]
 impl Connect for ConnectClient {
-<<<<<<< HEAD
-    /// <p>Creates a user account for the specified Amazon Connect instance.</p>
+    /// <p>Creates a user account for the specified Amazon Connect instance.</p> <p>For information about how to create user accounts using the Amazon Connect console, see <a href="https://docs.aws.amazon.com/connect/latest/adminguide/user-management.html">Add Users</a> in the <i>Amazon Connect Administrator Guide</i>.</p>
     #[allow(unused_mut)]
-=======
-    /// <p>Creates a user account for the specified Amazon Connect instance.</p> <p>For information about how to create user accounts using the Amazon Connect console, see <a href="https://docs.aws.amazon.com/connect/latest/adminguide/user-management.html">Add Users</a> in the <i>Amazon Connect Administrator Guide</i>.</p>
->>>>>>> e150e708
     async fn create_user(
         &self,
         input: CreateUserRequest,
@@ -3254,12 +3240,8 @@
         }
     }
 
-<<<<<<< HEAD
-    /// <p>Deletes a user account from the specified Amazon Connect instance.</p>
+    /// <p>Deletes a user account from the specified Amazon Connect instance.</p> <p>For information about what happens to a user's data when their account is deleted, see <a href="https://docs.aws.amazon.com/connect/latest/adminguide/delete-users.html">Delete Users from Your Amazon Connect Instance</a> in the <i>Amazon Connect Administrator Guide</i>.</p>
     #[allow(unused_mut)]
-=======
-    /// <p>Deletes a user account from the specified Amazon Connect instance.</p> <p>For information about what happens to a user's data when their account is deleted, see <a href="https://docs.aws.amazon.com/connect/latest/adminguide/delete-users.html">Delete Users from Your Amazon Connect Instance</a> in the <i>Amazon Connect Administrator Guide</i>.</p>
->>>>>>> e150e708
     async fn delete_user(
         &self,
         input: DeleteUserRequest,
@@ -3420,12 +3402,8 @@
         }
     }
 
-<<<<<<< HEAD
-    /// <p>Gets the real-time metric data from the specified Amazon Connect instance.</p> <p>For more information, see <a href="https://docs.aws.amazon.com/connect/latest/adminguide/real-time-metrics-reports.html">Real-time Metrics Reports</a> in the <i>Amazon Connect Administrator Guide</i>.</p>
+    /// <p>Gets the real-time metric data from the specified Amazon Connect instance.</p> <p>For a description of each metric, see <a href="https://docs.aws.amazon.com/connect/latest/adminguide/real-time-metrics-definitions.html">Real-time Metrics Definitions</a> in the <i>Amazon Connect Administrator Guide</i>.</p>
     #[allow(unused_mut)]
-=======
-    /// <p>Gets the real-time metric data from the specified Amazon Connect instance.</p> <p>For a description of each metric, see <a href="https://docs.aws.amazon.com/connect/latest/adminguide/real-time-metrics-definitions.html">Real-time Metrics Definitions</a> in the <i>Amazon Connect Administrator Guide</i>.</p>
->>>>>>> e150e708
     async fn get_current_metric_data(
         &self,
         input: GetCurrentMetricDataRequest,
@@ -3489,12 +3467,8 @@
         }
     }
 
-<<<<<<< HEAD
-    /// <p>Gets historical metric data from the specified Amazon Connect instance.</p> <p>For more information, see <a href="https://docs.aws.amazon.com/connect/latest/adminguide/historical-metrics.html">Historical Metrics Reports</a> in the <i>Amazon Connect Administrator Guide</i>.</p>
+    /// <p>Gets historical metric data from the specified Amazon Connect instance.</p> <p>For a description of each historical metric, see <a href="https://docs.aws.amazon.com/connect/latest/adminguide/historical-metrics-definitions.html">Historical Metrics Definitions</a> in the <i>Amazon Connect Administrator Guide</i>.</p>
     #[allow(unused_mut)]
-=======
-    /// <p>Gets historical metric data from the specified Amazon Connect instance.</p> <p>For a description of each historical metric, see <a href="https://docs.aws.amazon.com/connect/latest/adminguide/historical-metrics-definitions.html">Historical Metrics Definitions</a> in the <i>Amazon Connect Administrator Guide</i>.</p>
->>>>>>> e150e708
     async fn get_metric_data(
         &self,
         input: GetMetricDataRequest,
@@ -3527,12 +3501,8 @@
         }
     }
 
-<<<<<<< HEAD
-    /// <p>Provides information about the contact flows for the specified Amazon Connect instance.</p>
+    /// <p>Provides information about the contact flows for the specified Amazon Connect instance.</p> <p>For more information about contact flows, see <a href="https://docs.aws.amazon.com/connect/latest/adminguide/concepts-contact-flows.html">Contact Flows</a> in the <i>Amazon Connect Administrator Guide</i>.</p>
     #[allow(unused_mut)]
-=======
-    /// <p>Provides information about the contact flows for the specified Amazon Connect instance.</p> <p>For more information about contact flows, see <a href="https://docs.aws.amazon.com/connect/latest/adminguide/concepts-contact-flows.html">Contact Flows</a> in the <i>Amazon Connect Administrator Guide</i>.</p>
->>>>>>> e150e708
     async fn list_contact_flows(
         &self,
         input: ListContactFlowsRequest,
@@ -3576,12 +3546,8 @@
         }
     }
 
-<<<<<<< HEAD
-    /// <p>Provides information about the hours of operation for the specified Amazon Connect instance.</p>
+    /// <p>Provides information about the hours of operation for the specified Amazon Connect instance.</p> <p>For more information about hours of operation, see <a href="https://docs.aws.amazon.com/connect/latest/adminguide/set-hours-operation.html">Set the Hours of Operation for a Queue</a> in the <i>Amazon Connect Administrator Guide</i>.</p>
     #[allow(unused_mut)]
-=======
-    /// <p>Provides information about the hours of operation for the specified Amazon Connect instance.</p> <p>For more information about hours of operation, see <a href="https://docs.aws.amazon.com/connect/latest/adminguide/set-hours-operation.html">Set the Hours of Operation for a Queue</a> in the <i>Amazon Connect Administrator Guide</i>.</p>
->>>>>>> e150e708
     async fn list_hours_of_operations(
         &self,
         input: ListHoursOfOperationsRequest,
@@ -3620,12 +3586,8 @@
         }
     }
 
-<<<<<<< HEAD
-    /// <p>Provides information about the phone numbers for the specified Amazon Connect instance.</p>
+    /// <p>Provides information about the phone numbers for the specified Amazon Connect instance. </p> <p>For more information about phone numbers, see <a href="https://docs.aws.amazon.com/connect/latest/adminguide/contact-center-phone-number.html">Set Up Phone Numbers for Your Contact Center</a> in the <i>Amazon Connect Administrator Guide</i>.</p>
     #[allow(unused_mut)]
-=======
-    /// <p>Provides information about the phone numbers for the specified Amazon Connect instance. </p> <p>For more information about phone numbers, see <a href="https://docs.aws.amazon.com/connect/latest/adminguide/contact-center-phone-number.html">Set Up Phone Numbers for Your Contact Center</a> in the <i>Amazon Connect Administrator Guide</i>.</p>
->>>>>>> e150e708
     async fn list_phone_numbers(
         &self,
         input: ListPhoneNumbersRequest,
@@ -3674,12 +3636,8 @@
         }
     }
 
-<<<<<<< HEAD
-    /// <p>Provides information about the queues for the specified Amazon Connect instance.</p>
+    /// <p>Provides information about the queues for the specified Amazon Connect instance.</p> <p>For more information about queues, see <a href="https://docs.aws.amazon.com/connect/latest/adminguide/concepts-queues-standard-and-agent.html">Queues: Standard and Agent</a> in the <i>Amazon Connect Administrator Guide</i>.</p>
     #[allow(unused_mut)]
-=======
-    /// <p>Provides information about the queues for the specified Amazon Connect instance.</p> <p>For more information about queues, see <a href="https://docs.aws.amazon.com/connect/latest/adminguide/concepts-queues-standard-and-agent.html">Queues: Standard and Agent</a> in the <i>Amazon Connect Administrator Guide</i>.</p>
->>>>>>> e150e708
     async fn list_queues(
         &self,
         input: ListQueuesRequest,
@@ -3723,12 +3681,8 @@
         }
     }
 
-<<<<<<< HEAD
-    /// <p>Provides summary information about the routing profiles for the specified Amazon Connect instance.</p>
+    /// <p>Provides summary information about the routing profiles for the specified Amazon Connect instance.</p> <p>For more information about routing profiles, see <a href="https://docs.aws.amazon.com/connect/latest/adminguide/concepts-routing.html">Routing Profiles</a> and <a href="https://docs.aws.amazon.com/connect/latest/adminguide/routing-profiles.html">Create a Routing Profile</a> in the <i>Amazon Connect Administrator Guide</i>.</p>
     #[allow(unused_mut)]
-=======
-    /// <p>Provides summary information about the routing profiles for the specified Amazon Connect instance.</p> <p>For more information about routing profiles, see <a href="https://docs.aws.amazon.com/connect/latest/adminguide/concepts-routing.html">Routing Profiles</a> and <a href="https://docs.aws.amazon.com/connect/latest/adminguide/routing-profiles.html">Create a Routing Profile</a> in the <i>Amazon Connect Administrator Guide</i>.</p>
->>>>>>> e150e708
     async fn list_routing_profiles(
         &self,
         input: ListRoutingProfilesRequest,
@@ -3767,12 +3721,8 @@
         }
     }
 
-<<<<<<< HEAD
-    /// <p>Provides summary information about the security profiles for the specified Amazon Connect instance.</p>
+    /// <p>Provides summary information about the security profiles for the specified Amazon Connect instance.</p> <p>For more information about security profiles, see <a href="https://docs.aws.amazon.com/connect/latest/adminguide/connect-security-profiles.html">Security Profiles</a> in the <i>Amazon Connect Administrator Guide</i>.</p>
     #[allow(unused_mut)]
-=======
-    /// <p>Provides summary information about the security profiles for the specified Amazon Connect instance.</p> <p>For more information about security profiles, see <a href="https://docs.aws.amazon.com/connect/latest/adminguide/connect-security-profiles.html">Security Profiles</a> in the <i>Amazon Connect Administrator Guide</i>.</p>
->>>>>>> e150e708
     async fn list_security_profiles(
         &self,
         input: ListSecurityProfilesRequest,
@@ -3811,12 +3761,8 @@
         }
     }
 
-<<<<<<< HEAD
-    /// <p>Lists the tags for the specified resource.</p>
+    /// <p>Lists the tags for the specified resource.</p> <p>For sample policies that use tags, see <a href="https://docs.aws.amazon.com/connect/latest/adminguide/security_iam_id-based-policy-examples.html">Amazon Connect Identity-Based Policy Examples</a> in the <i>Amazon Connect Administrator Guide</i>.</p>
     #[allow(unused_mut)]
-=======
-    /// <p>Lists the tags for the specified resource.</p> <p>For sample policies that use tags, see <a href="https://docs.aws.amazon.com/connect/latest/adminguide/security_iam_id-based-policy-examples.html">Amazon Connect Identity-Based Policy Examples</a> in the <i>Amazon Connect Administrator Guide</i>.</p>
->>>>>>> e150e708
     async fn list_tags_for_resource(
         &self,
         input: ListTagsForResourceRequest,
@@ -3843,12 +3789,8 @@
         }
     }
 
-<<<<<<< HEAD
-    /// <p>Provides summary information about the hierarchy groups for the specified Amazon Connect instance.</p>
+    /// <p>Provides summary information about the hierarchy groups for the specified Amazon Connect instance.</p> <p>For more information about agent hierarchies, see <a href="https://docs.aws.amazon.com/connect/latest/adminguide/agent-hierarchy.html">Set Up Agent Hierarchies</a> in the <i>Amazon Connect Administrator Guide</i>.</p>
     #[allow(unused_mut)]
-=======
-    /// <p>Provides summary information about the hierarchy groups for the specified Amazon Connect instance.</p> <p>For more information about agent hierarchies, see <a href="https://docs.aws.amazon.com/connect/latest/adminguide/agent-hierarchy.html">Set Up Agent Hierarchies</a> in the <i>Amazon Connect Administrator Guide</i>.</p>
->>>>>>> e150e708
     async fn list_user_hierarchy_groups(
         &self,
         input: ListUserHierarchyGroupsRequest,
@@ -3927,12 +3869,8 @@
         }
     }
 
-<<<<<<< HEAD
-    /// <p>Initiates a contact flow to start a new chat for the customer. Response of this API provides a token required to obtain credentials from the <a href="https://docs.aws.amazon.com/connect-participant/latest/APIReference/API_CreateParticipantConnection.html">CreateParticipantConnection</a> API in the Amazon Connect Participant Service.</p> <p>When a new chat contact is successfully created, clients need to subscribe to the participant’s connection for the created chat within 5 minutes. This is achieved by invoking <a href="https://docs.aws.amazon.com/connect-participant/latest/APIReference/API_CreateParticipantConnection.html">CreateParticipantConnection</a> with WEBSOCKET and CONNECTION_CREDENTIALS. </p>
+    /// <p>Initiates a contact flow to start a new chat for the customer. Response of this API provides a token required to obtain credentials from the <a href="https://docs.aws.amazon.com/connect-participant/latest/APIReference/API_CreateParticipantConnection.html">CreateParticipantConnection</a> API in the Amazon Connect Participant Service.</p> <p>When a new chat contact is successfully created, clients need to subscribe to the participant’s connection for the created chat within 5 minutes. This is achieved by invoking <a href="https://docs.aws.amazon.com/connect-participant/latest/APIReference/API_CreateParticipantConnection.html">CreateParticipantConnection</a> with WEBSOCKET and CONNECTION_CREDENTIALS. </p> <p>A 429 error occurs in two situations:</p> <ul> <li> <p>API rate limit is exceeded. API TPS throttling returns a <code>TooManyRequests</code> exception from the API Gateway.</p> </li> <li> <p>The <a href="https://docs.aws.amazon.com/connect/latest/adminguide/amazon-connect-service-limits.html">quota for concurrent active chats</a> is exceeded. Active chat throttling returns a <code>LimitExceededException</code>.</p> </li> </ul> <p>For more information about how chat works, see <a href="https://docs.aws.amazon.com/connect/latest/adminguide/chat.html">Chat</a> in the <i>Amazon Connect Administrator Guide</i>.</p>
     #[allow(unused_mut)]
-=======
-    /// <p>Initiates a contact flow to start a new chat for the customer. Response of this API provides a token required to obtain credentials from the <a href="https://docs.aws.amazon.com/connect-participant/latest/APIReference/API_CreateParticipantConnection.html">CreateParticipantConnection</a> API in the Amazon Connect Participant Service.</p> <p>When a new chat contact is successfully created, clients need to subscribe to the participant’s connection for the created chat within 5 minutes. This is achieved by invoking <a href="https://docs.aws.amazon.com/connect-participant/latest/APIReference/API_CreateParticipantConnection.html">CreateParticipantConnection</a> with WEBSOCKET and CONNECTION_CREDENTIALS. </p> <p>A 429 error occurs in two situations:</p> <ul> <li> <p>API rate limit is exceeded. API TPS throttling returns a <code>TooManyRequests</code> exception from the API Gateway.</p> </li> <li> <p>The <a href="https://docs.aws.amazon.com/connect/latest/adminguide/amazon-connect-service-limits.html">quota for concurrent active chats</a> is exceeded. Active chat throttling returns a <code>LimitExceededException</code>.</p> </li> </ul> <p>For more information about how chat works, see <a href="https://docs.aws.amazon.com/connect/latest/adminguide/chat.html">Chat</a> in the <i>Amazon Connect Administrator Guide</i>.</p>
->>>>>>> e150e708
     async fn start_chat_contact(
         &self,
         input: StartChatContactRequest,
@@ -3962,12 +3900,8 @@
         }
     }
 
-<<<<<<< HEAD
-    /// <p>Initiates a contact flow to place an outbound call to a customer.</p> <p>There is a 60 second dialing timeout for this operation. If the call is not connected after 60 seconds, it fails.</p>
+    /// <p><p>This API places an outbound call to a contact, and then initiates the contact flow. It performs the actions in the contact flow that&#39;s specified (in <code>ContactFlowId</code>).</p> <p>Agents are not involved in initiating the outbound API (that is, dialing the contact). If the contact flow places an outbound call to a contact, and then puts the contact in queue, that&#39;s when the call is routed to the agent, like any other inbound case.</p> <p>There is a 60 second dialing timeout for this operation. If the call is not connected after 60 seconds, it fails.</p> <note> <p>UK numbers with a 447 prefix are not allowed by default. Before you can dial these UK mobile numbers, you must submit a service quota increase request. For more information, see <a href="https://docs.aws.amazon.com/connect/latest/adminguide/amazon-connect-service-limits.html">Amazon Connect Service Quotas</a> in the <i>Amazon Connect Administrator Guide</i>. </p> </note></p>
     #[allow(unused_mut)]
-=======
-    /// <p><p>This API places an outbound call to a contact, and then initiates the contact flow. It performs the actions in the contact flow that&#39;s specified (in <code>ContactFlowId</code>).</p> <p>Agents are not involved in initiating the outbound API (that is, dialing the contact). If the contact flow places an outbound call to a contact, and then puts the contact in queue, that&#39;s when the call is routed to the agent, like any other inbound case.</p> <p>There is a 60 second dialing timeout for this operation. If the call is not connected after 60 seconds, it fails.</p> <note> <p>UK numbers with a 447 prefix are not allowed by default. Before you can dial these UK mobile numbers, you must submit a service quota increase request. For more information, see <a href="https://docs.aws.amazon.com/connect/latest/adminguide/amazon-connect-service-limits.html">Amazon Connect Service Quotas</a> in the <i>Amazon Connect Administrator Guide</i>. </p> </note></p>
->>>>>>> e150e708
     async fn start_outbound_voice_contact(
         &self,
         input: StartOutboundVoiceContactRequest,
@@ -4029,12 +3963,8 @@
         }
     }
 
-<<<<<<< HEAD
-    /// <p>Adds the specified tags to the specified resource.</p> <p>The supported resource type is users.</p>
+    /// <p>Adds the specified tags to the specified resource.</p> <p>The supported resource type is users.</p> <p>For sample policies that use tags, see <a href="https://docs.aws.amazon.com/connect/latest/adminguide/security_iam_id-based-policy-examples.html">Amazon Connect Identity-Based Policy Examples</a> in the <i>Amazon Connect Administrator Guide</i>.</p>
     #[allow(unused_mut)]
-=======
-    /// <p>Adds the specified tags to the specified resource.</p> <p>The supported resource type is users.</p> <p>For sample policies that use tags, see <a href="https://docs.aws.amazon.com/connect/latest/adminguide/security_iam_id-based-policy-examples.html">Amazon Connect Identity-Based Policy Examples</a> in the <i>Amazon Connect Administrator Guide</i>.</p>
->>>>>>> e150e708
     async fn tag_resource(
         &self,
         input: TagResourceRequest,
@@ -4161,12 +4091,8 @@
         }
     }
 
-<<<<<<< HEAD
-    /// <p>Updates the identity information for the specified user.</p>
+    /// <p><p>Updates the identity information for the specified user.</p> <important> <p>Someone with the ability to invoke <code>UpdateUserIndentityInfo</code> can change the login credentials of other users by changing their email address. This poses a security risk to your organization. They can change the email address of a user to the attacker&#39;s email address, and then reset the password through email. We strongly recommend limiting who has the ability to invoke <code>UpdateUserIndentityInfo</code>. For more information, see <a href="https://docs.aws.amazon.com/connect/latest/adminguide/security-profile-best-practices.html">Best Practices for Security Profiles</a> in the <i>Amazon Connect Administrator Guide</i>.</p> </important></p>
     #[allow(unused_mut)]
-=======
-    /// <p><p>Updates the identity information for the specified user.</p> <important> <p>Someone with the ability to invoke <code>UpdateUserIndentityInfo</code> can change the login credentials of other users by changing their email address. This poses a security risk to your organization. They can change the email address of a user to the attacker&#39;s email address, and then reset the password through email. We strongly recommend limiting who has the ability to invoke <code>UpdateUserIndentityInfo</code>. For more information, see <a href="https://docs.aws.amazon.com/connect/latest/adminguide/security-profile-best-practices.html">Best Practices for Security Profiles</a> in the <i>Amazon Connect Administrator Guide</i>.</p> </important></p>
->>>>>>> e150e708
     async fn update_user_identity_info(
         &self,
         input: UpdateUserIdentityInfoRequest,
