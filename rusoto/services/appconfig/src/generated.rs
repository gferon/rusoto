--- conflicted
+++ resolved
@@ -269,7 +269,7 @@
     pub latest_version_number: Option<i64>,
 }
 
-#[derive(Default, Debug, Clone, PartialEq, Serialize)]
+#[derive(Clone, Debug, Default, PartialEq, Serialize)]
 #[cfg_attr(feature = "deserialize_structs", derive(Deserialize))]
 pub struct DeleteApplicationRequest {
     /// <p>The ID of the application to delete.</p>
@@ -307,10 +307,7 @@
     pub environment_id: String,
 }
 
-<<<<<<< HEAD
-#[derive(Clone, Debug, Default, Deserialize, PartialEq)]
-=======
-#[derive(Default, Debug, Clone, PartialEq, Serialize)]
+#[derive(Clone, Debug, Default, PartialEq, Serialize)]
 #[cfg_attr(feature = "deserialize_structs", derive(Deserialize))]
 pub struct DeleteHostedConfigurationVersionRequest {
     /// <p>The application ID.</p>
@@ -324,8 +321,7 @@
     pub version_number: i64,
 }
 
-#[derive(Default, Debug, Clone, PartialEq, Deserialize)]
->>>>>>> e150e708
+#[derive(Clone, Debug, Default, Deserialize, PartialEq)]
 #[cfg_attr(any(test, feature = "serialize_structs"), derive(Serialize))]
 pub struct Deployment {
     /// <p>The ID of the application that was deployed.</p>
@@ -666,7 +662,7 @@
     pub version_number: i64,
 }
 
-#[derive(Default, Debug, Clone, PartialEq)]
+#[derive(Clone, Debug, Default, PartialEq)]
 pub struct HostedConfigurationVersion {
     /// <p>The application ID.</p>
     pub application_id: Option<String>,
@@ -683,7 +679,7 @@
 }
 
 /// <p>Information about the configuration.</p>
-#[derive(Default, Debug, Clone, PartialEq, Deserialize)]
+#[derive(Clone, Debug, Default, Deserialize, PartialEq)]
 #[cfg_attr(any(test, feature = "serialize_structs"), derive(Serialize))]
 pub struct HostedConfigurationVersionSummary {
     /// <p>The application ID.</p>
@@ -708,7 +704,7 @@
     pub version_number: Option<i64>,
 }
 
-#[derive(Default, Debug, Clone, PartialEq, Deserialize)]
+#[derive(Clone, Debug, Default, Deserialize, PartialEq)]
 #[cfg_attr(any(test, feature = "serialize_structs"), derive(Serialize))]
 pub struct HostedConfigurationVersions {
     /// <p>The elements from this collection.</p>
@@ -721,7 +717,7 @@
     pub next_token: Option<String>,
 }
 
-#[derive(Default, Debug, Clone, PartialEq, Serialize)]
+#[derive(Clone, Debug, Default, PartialEq, Serialize)]
 #[cfg_attr(feature = "deserialize_structs", derive(Deserialize))]
 pub struct ListApplicationsRequest {
     /// <p>The maximum number of items to return for this call. The call also returns a token that you can specify in a subsequent call to get the next set of results.</p>
@@ -817,7 +813,7 @@
     pub next_token: Option<String>,
 }
 
-#[derive(Default, Debug, Clone, PartialEq, Serialize)]
+#[derive(Clone, Debug, Default, PartialEq, Serialize)]
 #[cfg_attr(feature = "deserialize_structs", derive(Deserialize))]
 pub struct ListTagsForResourceRequest {
     /// <p>The resource ARN.</p>
@@ -2912,6 +2908,7 @@
     }
 
     /// <p>Create a new configuration in the AppConfig configuration store.</p>
+    #[allow(unused_mut)]
     async fn create_hosted_configuration_version(
         &self,
         input: CreateHostedConfigurationVersionRequest,
@@ -2925,14 +2922,11 @@
         let encoded = Some(input.content.to_owned());
         request.set_payload(encoded);
         request.add_header("Content-Type", &input.content_type.to_string());
-
-        if let Some(ref description) = input.description {
-            request.add_header("Description", &description.to_string());
-        }
-
-        if let Some(ref latest_version_number) = input.latest_version_number {
-            request.add_header("Latest-Version-Number", &latest_version_number.to_string());
-        }
+        request.add_optional_header("Description", input.description.as_ref());
+        request.add_optional_header(
+            "Latest-Version-Number",
+            input.latest_version_number.as_ref(),
+        );
 
         let mut response = self
             .client
@@ -2940,32 +2934,19 @@
             .await
             .map_err(RusotoError::from)?;
         if response.status.as_u16() == 201 {
-            let response = response.buffer().await.map_err(RusotoError::HttpDispatch)?;
+            let mut response = response.buffer().await.map_err(RusotoError::HttpDispatch)?;
 
             let mut result = HostedConfigurationVersion::default();
             result.content = Some(response.body);
 
-            if let Some(application_id) = response.headers.get("Application-Id") {
-                let value = application_id.to_owned();
-                result.application_id = Some(value)
-            };
-            if let Some(configuration_profile_id) = response.headers.get("Configuration-Profile-Id")
-            {
-                let value = configuration_profile_id.to_owned();
-                result.configuration_profile_id = Some(value)
-            };
-            if let Some(content_type) = response.headers.get("Content-Type") {
-                let value = content_type.to_owned();
-                result.content_type = Some(value)
-            };
-            if let Some(description) = response.headers.get("Description") {
-                let value = description.to_owned();
-                result.description = Some(value)
-            };
-            if let Some(version_number) = response.headers.get("Version-Number") {
-                let value = version_number.to_owned();
-                result.version_number = Some(value.parse::<i64>().unwrap())
-            };
+            result.application_id = response.headers.remove("Application-Id");
+            result.configuration_profile_id = response.headers.remove("Configuration-Profile-Id");
+            result.content_type = response.headers.remove("Content-Type");
+            result.description = response.headers.remove("Description");
+            result.version_number = response
+                .headers
+                .remove("Version-Number")
+                .map(|value| value.parse::<i64>().unwrap());
 
             Ok(result)
         } else {
@@ -3099,6 +3080,7 @@
     }
 
     /// <p>Delete a version of a configuration from the AppConfig configuration store.</p>
+    #[allow(unused_mut)]
     async fn delete_hosted_configuration_version(
         &self,
         input: DeleteHostedConfigurationVersionRequest,
@@ -3114,7 +3096,7 @@
             .await
             .map_err(RusotoError::from)?;
         if response.status.as_u16() == 204 {
-            let response = response.buffer().await.map_err(RusotoError::HttpDispatch)?;
+            let mut response = response.buffer().await.map_err(RusotoError::HttpDispatch)?;
             let result = ::std::mem::drop(response);
 
             Ok(result)
@@ -3325,6 +3307,7 @@
     }
 
     /// <p>Get information about a specific configuration version.</p>
+    #[allow(unused_mut)]
     async fn get_hosted_configuration_version(
         &self,
         input: GetHostedConfigurationVersionRequest,
@@ -3340,32 +3323,19 @@
             .await
             .map_err(RusotoError::from)?;
         if response.status.as_u16() == 200 {
-            let response = response.buffer().await.map_err(RusotoError::HttpDispatch)?;
+            let mut response = response.buffer().await.map_err(RusotoError::HttpDispatch)?;
 
             let mut result = HostedConfigurationVersion::default();
             result.content = Some(response.body);
 
-            if let Some(application_id) = response.headers.get("Application-Id") {
-                let value = application_id.to_owned();
-                result.application_id = Some(value)
-            };
-            if let Some(configuration_profile_id) = response.headers.get("Configuration-Profile-Id")
-            {
-                let value = configuration_profile_id.to_owned();
-                result.configuration_profile_id = Some(value)
-            };
-            if let Some(content_type) = response.headers.get("Content-Type") {
-                let value = content_type.to_owned();
-                result.content_type = Some(value)
-            };
-            if let Some(description) = response.headers.get("Description") {
-                let value = description.to_owned();
-                result.description = Some(value)
-            };
-            if let Some(version_number) = response.headers.get("Version-Number") {
-                let value = version_number.to_owned();
-                result.version_number = Some(value.parse::<i64>().unwrap())
-            };
+            result.application_id = response.headers.remove("Application-Id");
+            result.configuration_profile_id = response.headers.remove("Configuration-Profile-Id");
+            result.content_type = response.headers.remove("Content-Type");
+            result.description = response.headers.remove("Description");
+            result.version_number = response
+                .headers
+                .remove("Version-Number")
+                .map(|value| value.parse::<i64>().unwrap());
 
             Ok(result)
         } else {
@@ -3570,6 +3540,7 @@
     }
 
     /// <p>View a list of configurations stored in the AppConfig configuration store by version.</p>
+    #[allow(unused_mut)]
     async fn list_hosted_configuration_versions(
         &self,
         input: ListHostedConfigurationVersionsRequest,
@@ -3595,7 +3566,7 @@
             .await
             .map_err(RusotoError::from)?;
         if response.status.as_u16() == 200 {
-            let response = response.buffer().await.map_err(RusotoError::HttpDispatch)?;
+            let mut response = response.buffer().await.map_err(RusotoError::HttpDispatch)?;
             let result = proto::json::ResponsePayload::new(&response)
                 .deserialize::<HostedConfigurationVersions, _>()?;
 
